--- conflicted
+++ resolved
@@ -76,12 +76,8 @@
     "mocha": "^4.0.0",
     "nyc": "^11.2.1",
     "power-assert": "^1.4.4",
-<<<<<<< HEAD
-    "prettier": "^1.7.2",
+    "prettier": "^1.8.2",
     "protobufjs": "^6.8.0",
-=======
-    "prettier": "^1.8.1",
->>>>>>> c8b09632
     "proxyquire": "^1.7.11",
     "typescript": "^2.5.2",
     "varint": "^5.0.0"
