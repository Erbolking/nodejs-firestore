{
  "name": "@google-cloud/firestore",
  "description": "Firestore Client Library for Node.js",
  "version": "0.9.0",
  "license": "Apache-2.0",
  "author": "Google Inc.",
  "engines": {
    "node": ">=4.0.0"
  },
  "repository": "googleapis/nodejs-firestore",
  "main": "./src/index.js",
  "files": [
    "src",
    "protos",
    "types",
    "AUTHORS",
    "CONTRIBUTORS",
    "COPYING"
  ],
  "keywords": [
    "google apis client",
    "google api client",
    "google apis",
    "google api",
    "google",
    "google cloud platform",
    "google cloud",
    "cloud",
    "firestore"
  ],
  "types": "./types/firestore.d.ts",
  "contributors": [
    "Bond <bondz@users.noreply.github.com>",
    "Jason Dobry <jmdobry@users.noreply.github.com>",
    "Luke Sneeringer <luke@sneeringer.com>",
    "Luke Sneeringer <lukesneeringer@google.com>",
    "Sebastian Schmidt <mrschmidt@google.com>",
    "greenkeeper[bot] <greenkeeper[bot]@users.noreply.github.com>"
  ],
  "scripts": {
    "cover": "nyc --reporter=lcov mocha --require intelli-espower-loader test/*.js && nyc report",
    "docs": "repo-tools exec -- jsdoc -c .jsdoc.js",
    "generate-scaffolding": "repo-tools generate all",
    "lint": "repo-tools lint --cmd eslint -- src/ system-test/ test/ conformance/",
    "prettier": "repo-tools exec -- prettier --write src/*.js src/**/*.js test/*.js test/**/*.js system-test/*.js system-test/**/*.js conformance/*.js conformance/**/*.js",
    "publish-module": "node ../../scripts/publish.js firestore",
    "system-test": "repo-tools test run --cmd mocha -- system-test/*.js --no-timeouts",
    "conformance": "repo-tools test run --cmd mocha -- conformance/*.js --no-timeouts",
    "test-no-cover": "repo-tools test run --cmd mocha -- test/*.js --no-timeouts",
    "test": "repo-tools test run --cmd npm -- run cover"
  },
  "dependencies": {
    "@google-cloud/common": "^0.14.0",
    "@google-cloud/common-grpc": "^0.4.0",
    "bun": "^0.0.12",
    "extend": "^3.0.1",
    "functional-red-black-tree": "^1.0.1",
    "google-gax": "^0.14.1",
    "grpc": "^1.6.0",
    "is": "^3.2.0",
    "safe-buffer": "^5.1.1",
    "through2": "^2.0.3"
  },
  "devDependencies": {
    "@google-cloud/nodejs-repo-tools": "^2.1.0",
    "@types/mocha": "^2.2.43",
    "@types/node": "^8.0.31",
    "duplexify": "^3.5.0",
    "eslint": "^4.7.2",
    "eslint-config-prettier": "^2.6.0",
    "eslint-plugin-node": "^5.2.0",
    "eslint-plugin-prettier": "^2.3.1",
    "google-proto-files": "^0.14.1",
    "ink-docstrap": "git+https://github.com/docstrap/docstrap.git",
    "intelli-espower-loader": "^1.0.1",
    "jsdoc": "^3.5.5",
    "mocha": "^4.0.0",
    "nyc": "^11.2.1",
    "power-assert": "^1.4.4",
    "prettier": "^1.8.2",
<<<<<<< HEAD
    "protobufjs": "^6.8.0",
=======
>>>>>>> acae581f
    "proxyquire": "^1.7.11",
    "typescript": "^2.5.2",
    "varint": "^5.0.0"
  }
}<|MERGE_RESOLUTION|>--- conflicted
+++ resolved
@@ -78,10 +78,7 @@
     "nyc": "^11.2.1",
     "power-assert": "^1.4.4",
     "prettier": "^1.8.2",
-<<<<<<< HEAD
     "protobufjs": "^6.8.0",
-=======
->>>>>>> acae581f
     "proxyquire": "^1.7.11",
     "typescript": "^2.5.2",
     "varint": "^5.0.0"
